--- conflicted
+++ resolved
@@ -447,9 +447,6 @@
                 this.image = new Image();
                 this.image.crossOrigin = 'anonymous';
                 this.image.onload = () => this.createPuzzle();
-<<<<<<< HEAD
-                this.image.src = 'smarty.jpg';
-=======
                 this.image.onerror = () => {
                     console.error('Failed to load smarty.jpg, creating fallback image');
                     this.createFallbackImage();
@@ -484,7 +481,6 @@
                 this.image = new Image();
                 this.image.onload = () => this.createPuzzle();
                 this.image.src = canvas.toDataURL();
->>>>>>> 115d9777
             }
             
             loadImage(file) {
